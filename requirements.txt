--- conflicted
+++ resolved
@@ -2,11 +2,6 @@
 sentencepiece
 ftfy
 regex
-<<<<<<< HEAD
 tqdm>=3.3.0
 pyyaml
-=======
-tqdm
-pyyaml
-jieba
->>>>>>> acd139eb
+jieba